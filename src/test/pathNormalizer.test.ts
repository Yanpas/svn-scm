--- conflicted
+++ resolved
@@ -53,9 +53,6 @@
     }
     assert.equal(x1.localFullPath.toString(), "file:///home/d1/f1");
     const x2 = nm1.parse("/branches/features/F1/dir/file.c");
-<<<<<<< HEAD
-    assert.equal(x2.localFullPath!.toString(), "file:///home/user/dev/mypero/dir/file.c");
-=======
     assert.equal(
       x2.localFullPath!.toString(),
       "file:///home/user/dev/mypero/dir/file.c"
@@ -89,7 +86,6 @@
       ResourceKind.LocalFull
     );
     assert.equal(p3.remoteFullPath.path, "/foo/drupal-7/trunk/drupal");
->>>>>>> 2cc3438f
   });
 
   const ri3 = {
