--- conflicted
+++ resolved
@@ -22,20 +22,8 @@
       this._onDidChange,
       this.disposables
     );
-<<<<<<< HEAD
-    repository.onDidChangeRepository(
-      () => {
-        if (!this.repository.isSwitchingBranch) {
-          this._onDidChange.fire();
-        }
-      },
-      null,
-      this.disposables
-    );
-    repository.onDidChangeNewCommits(
-=======
+
     repository.onDidChangeOperations(
->>>>>>> 3ef843ac
       this._onDidChange.fire,
       this._onDidChange,
       this.disposables
@@ -54,22 +42,14 @@
       });
     }
 
-<<<<<<< HEAD
-    const icon = this.repository.isUpdatingRevision ? "sync~spin" : "sync";
-    const title =
-      this.repository.newCommits > 0
-        ? `${this.repository.newCommits} new commits`
-        : "No new commits";
-=======
     const isIdle = this.repository.operations.isIdle();
 
     const icon = isIdle ? "sync" : "sync~spin";
     const title = !isIdle
       ? "Running"
       : this.repository.newsCommit > 0
-        ? `${this.repository.newsCommit} news commits`
+        ? `${this.repository.newCommit} new commits`
         : "Updated";
->>>>>>> 3ef843ac
 
     result.push({
       command: "svn.update",
