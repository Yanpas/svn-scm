import { createHash } from "crypto";
import { distanceInWordsToNow } from "date-fns";
import * as path from "path";
import {
  commands,
  env,
  TextDocumentShowOptions,
  TreeItem,
  Uri,
  window
} from "vscode";
import { ISvnLogEntry, ISvnLogEntryPath } from "../common/types";
import { exists, lstat } from "../fs";
import { configuration } from "../helpers/configuration";
import { ResourceKind } from "../pathNormalizer";
import { IRemoteRepository } from "../remoteRepository";
import { SvnRI } from "../svnRI";
import { dumpSvnFile } from "../tempFiles";

export enum LogTreeItemKind {
  Repo = 1,
  Commit,
  CommitDetail,
  TItem
}

// svn:// or ^/ or WC-path
export class SvnPath {
  constructor(private path: string) {}
  public toString(): string {
    return this.path;
  }
}

export interface ICachedLog {
  entries: ISvnLogEntry[];
  // Uri of svn repository
  svnTarget: Uri;
  isComplete: boolean;
  repo: IRemoteRepository;
  persisted: {
    readonly commitFrom: string;
    baseRevision?: number;
    readonly userAdded?: boolean;
  };
  order: number;
}

type TreeItemData = ISvnLogEntry | ISvnLogEntryPath | SvnPath | TreeItem;

export interface ILogTreeItem {
  readonly kind: LogTreeItemKind;
  data: TreeItemData;
  readonly parent?: ILogTreeItem;
}

export function transform(
  array: TreeItemData[],
  kind: LogTreeItemKind,
  parent?: ILogTreeItem
): ILogTreeItem[] {
  return array.map(data => {
    return { kind, data, parent };
  });
}

export function getIconObject(iconName: string): { light: Uri; dark: Uri } {
  // XXX Maybe use full path to extension?
  const iconsRootPath = path.join(__dirname, "..", "..", "icons");
  const toUri = (theme: string) =>
    Uri.file(path.join(iconsRootPath, theme, `${iconName}.svg`));
  return {
    light: toUri("light"),
    dark: toUri("dark")
  };
}

export async function copyCommitToClipboard(what: string, item: ILogTreeItem) {
  const clipboard = (env as any).clipboard;
  if (clipboard === undefined) {
    window.showErrorMessage("Clipboard is supported in VS Code 1.30 and newer");
    return;
  }
  if (item.kind === LogTreeItemKind.Commit) {
    const commit = item.data as ISvnLogEntry;
    switch (what) {
      case "msg":
      case "revision":
        await clipboard.writeText(commit[what]);
    }
  }
}

function needFetch(
  cached: ISvnLogEntry[],
  fetched: ISvnLogEntry[],
  limit: number
): boolean {
  if (cached.length && cached[cached.length - 1].revision === "1") {
    return false;
  }
  if (fetched.length === 0 || fetched[fetched.length - 1].revision === "1") {
    return false;
  }
  if (fetched.length < limit) {
    return false;
  }
  return true;
}

export function insertBaseMarker(
  item: ICachedLog,
  entries: ISvnLogEntry[],
  out: ILogTreeItem[]
): TreeItem | undefined {
  const baseRev = item.persisted.baseRevision;
  if (
    entries.length &&
    baseRev &&
    parseInt(entries[0].revision, 10) > baseRev
  ) {
    let i = 1;
    while (entries.length > i && parseInt(entries[i].revision, 10) > baseRev) {
      i++;
    }
    const titem = new TreeItem("BASE");
    titem.tooltip = "Log entries above do not exist in working copy";
    out.splice(i, 0, { kind: LogTreeItemKind.TItem, data: titem });
  }
  return undefined;
}

export async function checkIfFile(
  e: SvnRI,
  local: boolean
): Promise<boolean | undefined> {
  if (e.localFullPath === undefined) {
    if (local) {
      window.showErrorMessage("No working copy for this path");
    }
    return undefined;
  }
  let stat;
  try {
    stat = await lstat(e.localFullPath.fsPath);
  } catch {
    if (local) {
      window.showWarningMessage(
        "Not available from this working copy: " + e.localFullPath
      );
    }
    return undefined;
  }
  if (!stat.isFile()) {
    window.showErrorMessage("This target is not a file");
    return false;
  }
  return true;
}

/// @note: cached.svnTarget should be valid
export async function fetchMore(cached: ICachedLog, isFile: boolean) {
  let rfrom = cached.persisted.commitFrom;
  const entries = cached.entries;
  if (entries.length) {
    rfrom = entries[entries.length - 1].revision;
    rfrom = (Number.parseInt(rfrom, 10) - 1).toString();
  }
  let moreCommits: ISvnLogEntry[] = [];
  const limit = getLimit();

  const useMergeinfoVal = configuration.get<string>("log.useMergeInfo");
  let useMergeinfo;
  if (useMergeinfoVal === "neither") {
    useMergeinfo = false;
  } else {
    if (isFile) {
      useMergeinfo = useMergeinfoVal === "file" || useMergeinfoVal === "both";
    } else {
      useMergeinfo = useMergeinfoVal === "both";
    }
  }
  try {
    moreCommits = await cached.repo.log(rfrom, "1", useMergeinfo, limit, {
      path: cached.svnTarget,
      isLocal: false,
      rscKind: ResourceKind.RemoteFull
    });
  } catch {
    // Item didn't exist
  }
  if (!needFetch(entries, moreCommits, limit)) {
    cached.isComplete = true;
  }
  entries.push(...moreCommits);
}

export function getLimit(): number {
  const limit = Number.parseInt(
    configuration.get<string>("log.length") || "50",
    10
  );
  if (isNaN(limit) || limit <= 0) {
    throw new Error("Invalid log.length setting value");
  }
  return limit;
}

const gravatarCache: Map<string, Uri> = new Map();

function md5(s: string): string {
  const data = createHash("md5");
  data.write(s);
  return data.digest().toString("hex");
}

export function getGravatarIcon(
  author: string,
  size: number = 16
<<<<<<< HEAD
): Uri | undefined {
  if (!configuration.get("gravatars.enabled", true) as boolean) {
    return undefined;
=======
): Uri | { light: Uri; dark: Uri } {
  if (
    (!configuration.get("gravatars.enabled", true) as boolean) ||
    author === undefined
  ) {
    return getIconObject("icon-commit");
>>>>>>> 09cde7ff
  }

  let gravatar = gravatarCache.get(author);
  if (gravatar !== undefined) {
    return gravatar;
  }

  gravatar = Uri.parse(
    `https://www.gravatar.com/avatar/${md5(author)}.jpg?s=${size}&d=robohash`
  );

  gravatarCache.set(author, gravatar);

  return gravatar;
}

export function getCommitIcon(
  author: string,
  size: number = 16
): Uri | { light: Uri; dark: Uri } {
  return getGravatarIcon(author, size) || getIconObject("icon-commit");
}

export function getCommitLabel(commit: ISvnLogEntry): string {
  let fstLine = commit.msg.split(/\r?\n/, 1)[0];
  const maxChars = 40;
  if (fstLine.length > maxChars) {
    fstLine = `${fstLine.substr(0, maxChars)}...`;
  }
  return fstLine;
}

export function getCommitDescription(commit: ISvnLogEntry): string {
  return `r${commit.revision}, ${distanceInWordsToNow(commit.date, {
    addSuffix: true
  })}`;
}

export function getCommitToolTip(commit: ISvnLogEntry): string {
  let date = commit.date;
  if (!isNaN(Date.parse(date))) {
    date = new Date(date).toString();
  }
  return `Author: ${commit.author}
${date}
Revision: ${commit.revision}
Message: ${commit.msg}`;
}

async function downloadFile(
  repo: IRemoteRepository,
  arg: Uri,
  revision: string,
  argRevision: string|undefined
): Promise<Uri> {
  if (revision === "BASE") {
    const nm = repo.getPathNormalizer();
    const ri = nm.parse(arg.toString(true));
    const localPath = ri.localFullPath;
    if (localPath === undefined || !(await exists(localPath.path))) {
      const errorMsg =
        "BASE revision doesn't exist for " +
        (localPath ? localPath.path : "remote path");
      window.showErrorMessage(errorMsg);
      throw new Error(errorMsg);
    }
    return localPath;
  }
  let out;
  try {
    out = await repo.show(
      {
        path: arg,
        rscKind: ResourceKind.RemoteFull,
        revision: argRevision,
        isLocal: false
      },
      revision
    );
  } catch (e) {
    window.showErrorMessage("Failed to open path");
    throw e;
  }
  return dumpSvnFile(arg, revision, out);
}

export async function openDiff(
  repo: IRemoteRepository,
  arg: Uri,
  r1: string,
  r2: string,
  argRevision: string|undefined
) {
  const uri1 = await downloadFile(repo, arg, r1, argRevision);
  const uri2 = await downloadFile(repo, arg, r2, argRevision);
  const opts: TextDocumentShowOptions = {
    preview: true
  };
  const title = `${path.basename(arg.path)} (${r1} : ${r2})`;
  return commands.executeCommand<void>("vscode.diff", uri1, uri2, title, opts);
}

export async function openFileRemote(
  repo: IRemoteRepository,
  arg: Uri,
  against: string,
  argRevision: string|undefined
) {
  const localUri = await downloadFile(repo, arg, against, argRevision);
  const opts: TextDocumentShowOptions = {
    preview: true
  };
  return commands.executeCommand<void>("vscode.open", localUri, opts);
}<|MERGE_RESOLUTION|>--- conflicted
+++ resolved
@@ -217,18 +217,12 @@
 export function getGravatarIcon(
   author: string,
   size: number = 16
-<<<<<<< HEAD
-): Uri | undefined {
-  if (!configuration.get("gravatars.enabled", true) as boolean) {
-    return undefined;
-=======
 ): Uri | { light: Uri; dark: Uri } {
   if (
     (!configuration.get("gravatars.enabled", true) as boolean) ||
     author === undefined
   ) {
     return getIconObject("icon-commit");
->>>>>>> 09cde7ff
   }
 
   let gravatar = gravatarCache.get(author);
