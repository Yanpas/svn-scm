--- conflicted
+++ resolved
@@ -247,26 +247,17 @@
 }
 
 export function getCommitLabel(commit: ISvnLogEntry): string {
-<<<<<<< HEAD
-  let fstLine = commit.msg.split(/\r?\n/, 1)[0];
-  const maxChars = 40;
-  if (fstLine.length > maxChars) {
-    fstLine = `${fstLine.substr(0, maxChars)}...`;
-  }
-  return fstLine;
+  let commitMsg = "<blank>";
+  if (commit.msg) {
+    commitMsg = commit.msg.split(/\r?\n/, 1)[0];
+  }
+  return `${commitMsg} • r${commit.revision}`;
 }
 
 export function getCommitDescription(commit: ISvnLogEntry): string {
   return `r${commit.revision}, ${distanceInWordsToNow(commit.date, {
     addSuffix: true
   })}`;
-=======
-  let commitMsg = "<blank>";
-  if (commit.msg) {
-    commitMsg = commit.msg.split(/\r?\n/, 1)[0];
-  }
-  return `${commitMsg} • r${commit.revision}`;
->>>>>>> b2c448c7
 }
 
 export function getCommitToolTip(commit: ISvnLogEntry): string {
@@ -322,17 +313,11 @@
   arg1: Uri,
   r1: string,
   r2: string,
-<<<<<<< HEAD
-  argRevision: string|undefined
+  arg2?: Uri,
+  argRevision?: string
 ) {
-  const uri1 = await downloadFile(repo, arg, r1, argRevision);
-  const uri2 = await downloadFile(repo, arg, r2, argRevision);
-=======
-  arg2?: Uri
-) {
-  const uri1 = await downloadFile(repo, arg1, r1);
-  const uri2 = await downloadFile(repo, arg2 || arg1, r2);
->>>>>>> b2c448c7
+  const uri1 = await downloadFile(repo, arg1, r1, argRevision);
+  const uri2 = await downloadFile(repo, arg2 || arg1, r2, argRevision);
   const opts: TextDocumentShowOptions = {
     preview: true
   };
@@ -346,18 +331,19 @@
   against: string,
   argRevision: string|undefined
 ) {
-<<<<<<< HEAD
-  const localUri = await downloadFile(repo, arg, against, argRevision);
-=======
   let out;
   try {
-    out = await repo.show(arg, against);
+    out = await repo.show({
+      path: arg,
+      rscKind: ResourceKind.RemoteFull,
+      revision: argRevision,
+      isLocal: false
+    }, against);
   } catch {
     window.showErrorMessage("Failed to open path");
     return;
   }
   const localUri = await createTempSvnRevisionFile(arg, against, out);
->>>>>>> b2c448c7
   const opts: TextDocumentShowOptions = {
     preview: true
   };
