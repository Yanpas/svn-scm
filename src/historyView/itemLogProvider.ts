--- conflicted
+++ resolved
@@ -12,13 +12,9 @@
   window
 } from "vscode";
 import { ISvnLogEntry } from "../common/types";
-<<<<<<< HEAD
-import { Model } from "../model";
 import { PathNormalizer } from "../pathNormalizer";
 import { SvnRI } from "../svnRI";
-=======
 import { SourceControlManager } from "../source_control_manager";
->>>>>>> b2c448c7
 import { tempdir } from "../tempFiles";
 import { dispose, unwrap } from "../util";
 import {
