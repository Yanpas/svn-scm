import {
  Disposable,
  Event,
  EventEmitter,
  TextDocumentContentProvider,
  Uri,
  window,
  workspace
} from "vscode";
import {
  ICache,
  ICacheRow,
  RepositoryChangeEvent,
  SvnUriAction
} from "./common/types";
import { debounce, throttle } from "./decorators";
<<<<<<< HEAD
import { Model } from "./model";
import { ResourceKind } from "./pathNormalizer";
=======
import { SourceControlManager } from "./source_control_manager";
>>>>>>> b2c448c7
import { fromSvnUri } from "./uri";
import {
  eventToPromise,
  filterEvent,
  IDisposable,
  isDescendant,
  toDisposable
} from "./util";

const THREE_MINUTES = 1000 * 60 * 3;
const FIVE_MINUTES = 1000 * 60 * 5;

export class SvnContentProvider
  implements IDisposable, TextDocumentContentProvider {
  private _onDidChange = new EventEmitter<Uri>();
  get onDidChange(): Event<Uri> {
    return this._onDidChange.event;
  }

  private changedRepositoryRoots = new Set<string>();
  private cache: ICache = Object.create(null);
  private disposables: Disposable[] = [];

  constructor(private sourceControlManager: SourceControlManager) {
    this.disposables.push(
      sourceControlManager.onDidChangeRepository(this.onDidChangeRepository, this),
      workspace.registerTextDocumentContentProvider("svn", this)
    );

    const interval = setInterval(() => this.cleanup(), FIVE_MINUTES);
    this.disposables.push(toDisposable(() => clearInterval(interval)));
  }

  private onDidChangeRepository({ repository }: RepositoryChangeEvent): void {
    this.changedRepositoryRoots.add(repository.root);
    this.eventuallyFireChangeEvents();
  }

  @debounce(1100)
  private eventuallyFireChangeEvents(): void {
    this.fireChangeEvents();
  }

  @throttle
  private async fireChangeEvents(): Promise<void> {
    if (!window.state.focused) {
      const onDidFocusWindow = filterEvent(
        window.onDidChangeWindowState,
        e => e.focused
      );
      await eventToPromise(onDidFocusWindow);
    }

    // Don't check if no has repository changes
    if (this.changedRepositoryRoots.size === 0) {
      return;
    }

    // Use copy to allow new items in parallel
    const roots = Array.from(this.changedRepositoryRoots);
    this.changedRepositoryRoots.clear();

    const keys = Object.keys(this.cache);

    cacheLoop:
    for (const key of keys) {
      const uri = this.cache[key].uri;
      const fsPath = uri.fsPath;

      for (const root of roots) {
        if (isDescendant(root, fsPath)) {
          this._onDidChange.fire(uri);
          continue cacheLoop;
        }
      }
    }

  }

  public async provideTextDocumentContent(uri: Uri): Promise<string> {
    try {
      const { fsPath, action, extra } = fromSvnUri(uri);

      const repository = this.sourceControlManager.getRepository(fsPath);

      if (!repository) {
        return "";
      }

      const cacheKey = uri.toString();
      const timestamp = new Date().getTime();
      const cacheValue: ICacheRow = { uri, timestamp };

      this.cache[cacheKey] = cacheValue;

      if (action === SvnUriAction.SHOW) {
        const ref = extra.ref;
        return await repository.show(
          {
            path: fsPath,
            rscKind: ResourceKind.LocalFull,
            revision: ref,
            isLocal: true
          },
          ref
        );
      }
      if (action === SvnUriAction.LOG) {
        return await repository.plainLog();
      }
      if (action === SvnUriAction.PATCH) {
        return await repository.patch([fsPath]);
      }
    } catch (error) {
      // Dont show error
    }
    return "";
  }

  private cleanup(): void {
    const now = new Date().getTime();
    const cache = Object.create(null);

    Object.keys(this.cache).forEach(key => {
      const row = this.cache[key];
      const { fsPath } = fromSvnUri(row.uri);
      const isOpen = workspace.textDocuments
        .filter(d => d.uri.scheme === "file")
        .some(d => d.uri.fsPath === fsPath);

      if (isOpen || now - row.timestamp < THREE_MINUTES) {
        cache[row.uri.toString()] = row;
      }
    });

    this.cache = cache;
  }

  public dispose(): void {
    this.disposables.forEach(d => d.dispose());
  }
}<|MERGE_RESOLUTION|>--- conflicted
+++ resolved
@@ -14,12 +14,8 @@
   SvnUriAction
 } from "./common/types";
 import { debounce, throttle } from "./decorators";
-<<<<<<< HEAD
-import { Model } from "./model";
 import { ResourceKind } from "./pathNormalizer";
-=======
 import { SourceControlManager } from "./source_control_manager";
->>>>>>> b2c448c7
 import { fromSvnUri } from "./uri";
 import {
   eventToPromise,
