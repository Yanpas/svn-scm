--- conflicted
+++ resolved
@@ -54,13 +54,8 @@
       if (this.checkoutRoot === undefined) {
         throw new Error("Local paths are not");
       }
-<<<<<<< HEAD
-      target = path.relative(this.checkoutRoot.fsPath, fpath);
-      target = path.join(this.fromRootToBranch() , target);
-=======
       target = nativepath.relative(this.checkoutRoot.fsPath, fpath);
       target = path.join(this.fromRootToBranch(), target);
->>>>>>> 2cc3438f
     } else if (kind === ResourceKind.LocalRelative) {
       if (path.isAbsolute(fpath)) {
         throw new Error("Path is absolute");
