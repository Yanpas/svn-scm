--- conflicted
+++ resolved
@@ -55,16 +55,12 @@
     target?: string | Uri,
     rscKind?: ResourceKind
   ): Promise<ISvnLogEntry[]> {
-<<<<<<< HEAD
-    return this.repo.log(rfrom, rto, useMergeInfo, limit, target);
-=======
     const pn = this.getPathNormalizer();
     let ri: SvnRI | undefined;
     if (target !== undefined) {
       ri = pn.parse(target.toString(true), rscKind, rfrom);
     }
-    return this.repo.log(rfrom, rto, limit, ri);
->>>>>>> e0d8d47b
+    return this.repo.log(rfrom, rto, useMergeInfo, limit, ri);
   }
 
   public async show(
