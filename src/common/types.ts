--- conflicted
+++ resolved
@@ -107,11 +107,8 @@
 export enum Operation {
   Add = "Add",
   AddChangelist = "AddChangelist",
-<<<<<<< HEAD
   Blame = "Blame",
-=======
   Changes = "Changes",
->>>>>>> b2c448c7
   CleanUp = "CleanUp",
   Commit = "Commit",
   CurrentBranch = "CurrentBranch",
