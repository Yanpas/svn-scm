import * as path from "path";
import * as tmp from "tmp";
import { Uri, workspace } from "vscode";
import { parseSvnBlame } from "./blameParser";
import {
  ConstructorPolicy,
  ICpOptions,
  IExecutionResult,
  IFileStatus,
  ISvnBlameEntry,
  ISvnInfo,
  ISvnLogEntry,
  Status,
  SvnDepth
} from "./common/types";
import { sequentialize } from "./decorators";
import * as encodeUtil from "./encoding";
import { exists, writeFile } from "./fs";
import { getBranchName } from "./helpers/branch";
import { configuration } from "./helpers/configuration";
import { parseInfoXml } from "./infoParser";
import { parseSvnList } from "./listParser";
import { parseSvnLog } from "./logParser";
import { parseStatusXml } from "./statusParser";
import { Svn } from "./svn";
<<<<<<< HEAD
import { SvnRI } from "./svnRI";
import { fixPathSeparator, fixPegRevision, unwrap } from "./util";
=======
import {
  fixPathSeparator,
  fixPegRevision,
  isDescendant,
  normalizePath,
  unwrap
} from "./util";
>>>>>>> 7da839e4

export class Repository {
  private _infoCache: { [index: string]: ISvnInfo } = {};
  private _info?: ISvnInfo;

  public username?: string;
  public password?: string;

  constructor(
    private svn: Svn,
    public root: string,
    public workspaceRoot: string,
    policy: ConstructorPolicy
  ) {
    if (policy === ConstructorPolicy.LateInit) {
      return ((async (): Promise<Repository> => {
        return this;
      })() as unknown) as Repository;
    }
    return ((async (): Promise<Repository> => {
      await this.updateInfo();
      return this;
    })() as unknown) as Repository;
  }

  public async updateInfo() {
    const result = await this.exec([
      "info",
      "--xml",
      fixPegRevision(this.root)
    ]);
    this._info = await parseInfoXml(result.stdout);
  }

  public async exec(
    args: string[],
    options: ICpOptions = {}
  ): Promise<IExecutionResult> {
    options.username = this.username;
    options.password = this.password;

    return this.svn.exec(this.workspaceRoot, args, options);
  }

  public removeAbsolutePath(file: string) {
    file = fixPathSeparator(file);

    file = path.relative(this.workspaceRoot, file);

    if (file === "") {
      file = ".";
    }

    return fixPegRevision(file);
  }

  public async getStatus(params: {
    includeIgnored?: boolean;
    includeExternals?: boolean;
    checkRemoteChanges?: boolean;
  }): Promise<IFileStatus[]> {
    params = Object.assign(
      {},
      {
        includeIgnored: false,
        includeExternals: true,
        checkRemoteChanges: false
      },
      params
    );

    const args = ["stat", "--xml"];

    if (params.includeIgnored) {
      args.push("--no-ignore");
    }
    if (!params.includeExternals) {
      args.push("--ignore-externals");
    }
    if (params.checkRemoteChanges) {
      args.push("--show-updates");
    }

    const result = await this.exec(args);

    const status: IFileStatus[] = await parseStatusXml(result.stdout);

    for (const s of status) {
      if (s.status === Status.EXTERNAL) {
        try {
          const info = await this.getInfo(s.path);
          s.repositoryUuid = info.repository.uuid;
        } catch (error) {
          console.error(error);
        }
      }
    }

    return status;
  }

  public get info(): ISvnInfo {
    return unwrap(this._info);
  }

  public resetInfoCache(file: string = "") {
    delete this._infoCache[file];
  }

  @sequentialize
  public async getInfo(
    file: string = "",
    revision?: string,
    skipCache: boolean = false
  ): Promise<ISvnInfo> {
    if (!skipCache && this._infoCache[file]) {
      return this._infoCache[file];
    }

    const args = ["info", "--xml"];

    if (revision) {
      args.push("-r", revision);
    }

    if (file) {
      file = fixPathSeparator(file);
      args.push(file);
    }

    const result = await this.exec(args);

    this._infoCache[file] = await parseInfoXml(result.stdout);

    // Cache for 2 minutes
    setTimeout(() => {
      this.resetInfoCache(file);
    }, 2 * 60 * 1000);

    return this._infoCache[file];
  }

<<<<<<< HEAD
  public async show(
    target: SvnRI,
    isLocal: boolean,
    revision?: string
  ): Promise<string> {
    const args = ["cat"];
    if (isLocal) {
      args.push(unwrap(target.localFullPath).fsPath);
    } else {
      args.push(target.toString(true));
    }
    if (revision !== undefined) {
      args.push("-r", revision);
    }

    let encoding = "utf8";
    if (isLocal) {
      encoding = workspace
        .getConfiguration("files", target.localFullPath)
        .get<string>("encoding", encoding);
=======
  public async show(file: string | Uri, revision?: string): Promise<string> {
    const args = ["cat"];

    let uri: Uri;
    let filePath: string;

    if (file instanceof Uri) {
      uri = file;
      filePath = file.toString(true);
    } else {
      uri = Uri.file(file);
      filePath = file;
    }

    const isChild =
      uri.scheme === "file" && isDescendant(this.workspaceRoot, uri.fsPath);

    let target: string = filePath;

    if (isChild) {
      target = this.removeAbsolutePath(target);
    }

    if (revision) {
      args.push("-r", revision);
      if (
        isChild &&
        !["BASE", "COMMITTED", "PREV"].includes(revision.toUpperCase())
      ) {
        const info = await this.getInfo();
        target = info.url + "/" + target.replace(/\\/g, "/");
        // TODO move to SvnRI
      }
    }

    args.push(target);

    /**
     * ENCODE DETECTION
     * if TextDocuments exists and autoGuessEncoding is true,
     * try detect current encoding of content
     */
    const configs = workspace.getConfiguration("files", uri);

    let encoding: string | undefined | null = configs.get("encoding");
    let autoGuessEncoding: boolean = configs.get<boolean>(
      "autoGuessEncoding",
      false
    );

    const textDocument = workspace.textDocuments.find(
      doc => normalizePath(doc.uri.fsPath) === normalizePath(filePath)
    );

    if (textDocument) {
      // Load encoding by languageId
      const languageConfigs = workspace.getConfiguration(
        `[${textDocument.languageId}]`,
        uri
      );
      if (languageConfigs["files.encoding"] !== undefined) {
        encoding = languageConfigs["files.encoding"];
      }
      if (languageConfigs["files.autoGuessEncoding"] !== undefined) {
        autoGuessEncoding = languageConfigs["files.autoGuessEncoding"];
      }

      if (autoGuessEncoding) {
        // The `getText` return a `utf-8` string
        const buffer = Buffer.from(textDocument.getText(), "utf-8");
        const detectedEncoding = encodeUtil.detectEncoding(buffer);
        if (detectedEncoding) {
          encoding = detectedEncoding;
        }
      }
>>>>>>> 7da839e4
    }

    const result = await this.exec(args, { encoding });

    return result.stdout;
  }

  public async commitFiles(message: string, files: string[]) {
    files = files.map(file => this.removeAbsolutePath(file));

    const args = ["commit", ...files];

    if (await exists(path.join(this.workspaceRoot, message))) {
      args.push("--force-log");
    }

    let tmpFile: tmp.FileResult | undefined;

    /**
     * For message with line break or non:
     * \x00-\x7F -> ASCII
     * \x80-\xFF -> Latin
     * Use a file for commit message
     */
    if (/\n|[^\x00-\x7F\x80-\xFF]/.test(message)) {
      tmp.setGracefulCleanup();

      tmpFile = tmp.fileSync({
        prefix: "svn-commit-message-"
      });

      await writeFile(tmpFile.name, message, "UTF-8");

      args.push("-F", tmpFile.name);
      args.push("--encoding", "UTF-8");
    } else {
      args.push("-m", message);
    }

    // Prevents commit the files inside the folder
    args.push("--depth", "empty");

    const result = await this.exec(args);

    // Remove temporary file if exists
    if (tmpFile) {
      tmpFile.removeCallback();
    }

    const matches = result.stdout.match(/Committed revision (.*)\./i);
    if (matches && matches[0]) {
      const sendedFiles = (
        result.stdout.match(/(Sending|Adding|Deleting)\s+/g) || []
      ).length;

      const filesMessage = `${sendedFiles} ${
        sendedFiles === 1 ? "file" : "files"
      } commited`;

      return `${filesMessage}: revision ${matches[1]}.`;
    }

    return result.stdout;
  }

  public addFiles(files: string[]) {
    files = files.map(file => this.removeAbsolutePath(file));
    return this.exec(["add", ...files]);
  }

  public addChangelist(files: string[], changelist: string) {
    files = files.map(file => this.removeAbsolutePath(file));
    return this.exec(["changelist", changelist, ...files]);
  }

  public removeChangelist(files: string[]) {
    files = files.map(file => this.removeAbsolutePath(file));
    return this.exec(["changelist", "--remove", ...files]);
  }

  public async getCurrentBranch(): Promise<string> {
    const info = await this.getInfo();

    const branch = getBranchName(info.url);

    if (branch) {
      const showFullName = configuration.get<boolean>("layout.showFullName");
      if (showFullName) {
        return branch.path;
      } else {
        return branch.name;
      }
    }

    return "";
  }

  public async getRepositoryUuid(): Promise<string> {
    const info = await this.getInfo();

    return info.repository.uuid;
  }

  public async getRepoUrl() {
    const info = await this.getInfo();

    const branch = getBranchName(info.url);

    if (!branch) {
      return info.repository.root;
    }

    const regex = new RegExp(branch.path + "$");

    return info.url.replace(regex, "").replace(/\/$/, "");
  }

  public async getBranches() {
    const trunkLayout = configuration.get<string>("layout.trunk");
    const branchesLayout = configuration.get<string>("layout.branches");
    const tagsLayout = configuration.get<string>("layout.tags");

    const repoUrl = await this.getRepoUrl();

    const branches: string[] = [];

    const promises = [];

    if (trunkLayout) {
      promises.push(
        new Promise<string[]>(async resolve => {
          try {
            await this.exec([
              "ls",
              repoUrl + "/" + trunkLayout,
              "--depth",
              "empty"
            ]);

            resolve([trunkLayout]);
          } catch (error) {
            resolve([]);
          }
        })
      );
    }

    const trees: string[] = [];

    if (branchesLayout) {
      trees.push(branchesLayout);
    }

    if (tagsLayout) {
      trees.push(tagsLayout);
    }

    for (const tree of trees) {
      promises.push(
        new Promise<string[]>(async resolve => {
          const branchUrl = repoUrl + "/" + tree;

          try {
            const result = await this.exec(["ls", branchUrl]);

            const list = result.stdout
              .trim()
              .replace(/\/|\\/g, "")
              .split(/[\r\n]+/)
              .filter((x: string) => !!x)
              .map((i: string) => tree + "/" + i);

            resolve(list);
          } catch (error) {
            resolve([]);
          }
        })
      );
    }

    const all = await Promise.all<any>(promises);
    all.forEach(list => {
      branches.push(...list);
    });

    return branches;
  }

  public async newBranch(
    name: string,
    commitMessage: string = "Created new branch"
  ) {
    const repoUrl = await this.getRepoUrl();
    const newBranch = repoUrl + "/" + name;
    const info = await this.getInfo();
    const currentBranch = info.url;

    await this.exec(["copy", currentBranch, newBranch, "-m", commitMessage]);

    await this.switchBranch(name);

    return true;
  }

  public async switchBranch(ref: string, force: boolean = false) {
    const repoUrl = await this.getRepoUrl();
    const branchUrl = repoUrl + "/" + ref;

    await this.exec(
      ["switch", branchUrl].concat(force ? ["--ignore-ancestry"] : [])
    );

    this.resetInfoCache();
    return true;
  }

  public async revert(files: string[], depth: keyof typeof SvnDepth) {
    files = files.map(file => this.removeAbsolutePath(file));
    const result = await this.exec(["revert", "--depth", depth, ...files]);
    return result.stdout;
  }

  public async update(ignoreExternals: boolean = true): Promise<string> {
    const args = ["update"];

    if (ignoreExternals) {
      args.push("--ignore-externals");
    }

    const result = await this.exec(args);

    this.resetInfoCache();

    const message = result.stdout
      .trim()
      .split(/\r?\n/)
      .pop();

    if (message) {
      return message;
    }
    return result.stdout;
  }

  public async pullIncomingChange(path: string): Promise<string> {
    const args = ["update", path];

    const result = await this.exec(args);

    this.resetInfoCache();

    const message = result.stdout
      .trim()
      .split(/\r?\n/)
      .pop();

    if (message) {
      return message;
    }
    return result.stdout;
  }

  public async patch(files: string[]) {
    files = files.map(file => this.removeAbsolutePath(file));
    const result = await this.exec(["diff", "--internal-diff", ...files]);
    const message = result.stdout;
    return message;
  }

  public async patchChangelist(changelistName: string) {
    const result = await this.exec([
      "diff",
      "--internal-diff",
      "--changelist",
      changelistName
    ]);
    const message = result.stdout;
    return message;
  }

  public async removeFiles(files: string[], keepLocal: boolean) {
    files = files.map(file => this.removeAbsolutePath(file));
    const args = ["remove"];

    if (keepLocal) {
      args.push("--keep-local");
    }

    args.push(...files);

    const result = await this.exec(args);

    return result.stdout;
  }

  public async resolve(files: string[], action: string) {
    files = files.map(file => this.removeAbsolutePath(file));

    const result = await this.exec(["resolve", "--accept", action, ...files]);

    return result.stdout;
  }

  public async plainLog(): Promise<string> {
    const logLength = configuration.get<string>("log.length") || "50";
    const result = await this.exec([
      "log",
      "-r",
      "HEAD:1",
      "--limit",
      logLength
    ]);

    return result.stdout;
  }

  public async log(
    rfrom: string,
    rto: string,
    useMergeInfo: boolean,
    limit?: number,
    target?: SvnRI,
    isLocal?: boolean
  ): Promise<ISvnLogEntry[]> {
    const args = ["log", "-r", `${rfrom}:${rto}`, "--xml", "-v"];
    if (limit !== undefined) {
      args.push(`--limit=${limit}`);
    }
    if (useMergeInfo) {
      args.push("-g");
    }
    if (target !== undefined) {
      args.push(
<<<<<<< HEAD
        isLocal ? unwrap(target.localFullPath).fsPath : target.toString(true)
=======
        fixPegRevision(target instanceof Uri ? target.toString(true) : target)
>>>>>>> 7da839e4
      );
    }
    const timeStart = new Date().getSeconds();
    const result = await this.exec(args);
    const timeEnd = new Date().getSeconds();
    if (useMergeInfo && timeEnd - timeStart > 5) {
      this.svn.onOutput.emit(
        "log",
        `svn log was executing for ${timeEnd - timeStart}.` +
          ` Consider disabling svn.log.useMergeInfo`
      );
    }

    return parseSvnLog(result.stdout);
  }

  public async blame(
    target: SvnRI,
    isLocal: boolean,
    rfrom?: string,
    rto?: string
  ): Promise<ISvnBlameEntry[]> {
    const targetPath = isLocal
      ? unwrap(target.localFullPath).fsPath
      : target.toString(true);
    const args = ["blame", "--xml", targetPath];
    if (configuration.get<boolean>("blame.useMergeInfo", false)) {
      args.push("-g");
    }
    if (rfrom && rto) {
      args.push("-r", `${rfrom}:${rto}`);
    } else if (rfrom) {
      args.push("-r", `${rfrom}`);
    }
    const result = await this.exec(args);

    return parseSvnBlame(result.stdout);
  }

  public async countNewCommit(revision: string = "BASE:HEAD") {
    const result = await this.exec(["log", "-r", revision, "-q", "--xml"]);

    const matches = result.stdout.match(/<logentry/g);

    if (matches && matches.length > 0) {
      // Every return current commit
      return matches.length - 1;
    }

    return 0;
  }

  public async cleanup() {
    const result = await this.exec(["cleanup"]);

    return result.stdout;
  }

  public async finishCheckout() {
    const info = await this.getInfo();

    const result = await this.exec(["switch", info.url]);

    return result.stdout;
  }

  public async list(folder?: string) {
    let url = await this.getRepoUrl();

    if (folder) {
      url += "/" + folder;
    }

    const result = await this.exec(["list", url, "--xml"]);

    return parseSvnList(result.stdout);
  }

  public async getCurrentIgnore(directory: string) {
    directory = this.removeAbsolutePath(directory);

    let currentIgnore = "";

    try {
      const args = ["propget", "svn:ignore"];

      if (directory) {
        args.push(directory);
      }

      const currentIgnoreResult = await this.exec(args);

      currentIgnore = currentIgnoreResult.stdout.trim();
    } catch (error) {
      console.error(error);
    }

    const ignores = currentIgnore.split(/[\r\n]+/);

    return ignores;
  }

  public async addToIgnore(
    expressions: string[],
    directory: string,
    recursive: boolean = false
  ) {
    const ignores = await this.getCurrentIgnore(directory);

    directory = this.removeAbsolutePath(directory);

    ignores.push(...expressions);
    const newIgnore = [...new Set(ignores)]
      .filter(v => !!v)
      .sort()
      .join("\n");

    const args = ["propset", "svn:ignore", newIgnore];

    if (directory) {
      args.push(directory);
    } else {
      args.push(".");
    }
    if (recursive) {
      args.push("--recursive");
    }

    const result = await this.exec(args);

    return result.stdout;
  }

  public async rename(oldName: string, newName: string): Promise<string> {
    oldName = this.removeAbsolutePath(oldName);
    newName = this.removeAbsolutePath(newName);
    const args = ["rename", oldName, newName];

    const result = await this.exec(args);

    return result.stdout;
  }
}<|MERGE_RESOLUTION|>--- conflicted
+++ resolved
@@ -1,6 +1,6 @@
 import * as path from "path";
 import * as tmp from "tmp";
-import { Uri, workspace } from "vscode";
+import { workspace } from "vscode";
 import { parseSvnBlame } from "./blameParser";
 import {
   ConstructorPolicy,
@@ -23,18 +23,13 @@
 import { parseSvnLog } from "./logParser";
 import { parseStatusXml } from "./statusParser";
 import { Svn } from "./svn";
-<<<<<<< HEAD
 import { SvnRI } from "./svnRI";
-import { fixPathSeparator, fixPegRevision, unwrap } from "./util";
-=======
 import {
   fixPathSeparator,
   fixPegRevision,
-  isDescendant,
   normalizePath,
   unwrap
 } from "./util";
->>>>>>> 7da839e4
 
 export class Repository {
   private _infoCache: { [index: string]: ISvnInfo } = {};
@@ -177,71 +172,28 @@
     return this._infoCache[file];
   }
 
-<<<<<<< HEAD
   public async show(
     target: SvnRI,
     isLocal: boolean,
     revision?: string
   ): Promise<string> {
     const args = ["cat"];
-    if (isLocal) {
-      args.push(unwrap(target.localFullPath).fsPath);
-    } else {
-      args.push(target.toString(true));
-    }
-    if (revision !== undefined) {
-      args.push("-r", revision);
-    }
-
-    let encoding = "utf8";
-    if (isLocal) {
-      encoding = workspace
-        .getConfiguration("files", target.localFullPath)
-        .get<string>("encoding", encoding);
-=======
-  public async show(file: string | Uri, revision?: string): Promise<string> {
-    const args = ["cat"];
-
-    let uri: Uri;
-    let filePath: string;
-
-    if (file instanceof Uri) {
-      uri = file;
-      filePath = file.toString(true);
-    } else {
-      uri = Uri.file(file);
-      filePath = file;
-    }
-
-    const isChild =
-      uri.scheme === "file" && isDescendant(this.workspaceRoot, uri.fsPath);
-
-    let target: string = filePath;
-
-    if (isChild) {
-      target = this.removeAbsolutePath(target);
-    }
 
     if (revision) {
       args.push("-r", revision);
-      if (
-        isChild &&
-        !["BASE", "COMMITTED", "PREV"].includes(revision.toUpperCase())
-      ) {
-        const info = await this.getInfo();
-        target = info.url + "/" + target.replace(/\\/g, "/");
-        // TODO move to SvnRI
-      }
-    }
-
-    args.push(target);
+    }
+
+    args.push(isLocal
+          ? target.localFullPath!.toString(true)
+          : target.remoteFullPath.toString(true)
+    );
 
     /**
      * ENCODE DETECTION
      * if TextDocuments exists and autoGuessEncoding is true,
      * try detect current encoding of content
      */
-    const configs = workspace.getConfiguration("files", uri);
+    const configs = workspace.getConfiguration("files", target.localFullPath);
 
     let encoding: string | undefined | null = configs.get("encoding");
     let autoGuessEncoding: boolean = configs.get<boolean>(
@@ -249,32 +201,33 @@
       false
     );
 
-    const textDocument = workspace.textDocuments.find(
-      doc => normalizePath(doc.uri.fsPath) === normalizePath(filePath)
-    );
-
-    if (textDocument) {
-      // Load encoding by languageId
-      const languageConfigs = workspace.getConfiguration(
-        `[${textDocument.languageId}]`,
-        uri
+    if (isLocal) {
+      const textDocument = workspace.textDocuments.find(
+        doc => normalizePath(doc.uri.fsPath) === normalizePath(target.localFullPath!.fsPath)
       );
-      if (languageConfigs["files.encoding"] !== undefined) {
-        encoding = languageConfigs["files.encoding"];
-      }
-      if (languageConfigs["files.autoGuessEncoding"] !== undefined) {
-        autoGuessEncoding = languageConfigs["files.autoGuessEncoding"];
-      }
-
-      if (autoGuessEncoding) {
-        // The `getText` return a `utf-8` string
-        const buffer = Buffer.from(textDocument.getText(), "utf-8");
-        const detectedEncoding = encodeUtil.detectEncoding(buffer);
-        if (detectedEncoding) {
-          encoding = detectedEncoding;
+
+      if (textDocument) {
+        // Load encoding by languageId
+        const languageConfigs = workspace.getConfiguration(
+          `[${textDocument.languageId}]`,
+          target.localFullPath!
+        );
+        if (languageConfigs["files.encoding"] !== undefined) {
+          encoding = languageConfigs["files.encoding"];
+        }
+        if (languageConfigs["files.autoGuessEncoding"] !== undefined) {
+          autoGuessEncoding = languageConfigs["files.autoGuessEncoding"];
+        }
+
+        if (autoGuessEncoding) {
+          // The `getText` return a `utf-8` string
+          const buffer = Buffer.from(textDocument.getText(), "utf-8");
+          const detectedEncoding = encodeUtil.detectEncoding(buffer);
+          if (detectedEncoding) {
+            encoding = detectedEncoding;
+          }
         }
       }
->>>>>>> 7da839e4
     }
 
     const result = await this.exec(args, { encoding });
@@ -608,11 +561,7 @@
     }
     if (target !== undefined) {
       args.push(
-<<<<<<< HEAD
         isLocal ? unwrap(target.localFullPath).fsPath : target.toString(true)
-=======
-        fixPegRevision(target instanceof Uri ? target.toString(true) : target)
->>>>>>> 7da839e4
       );
     }
     const timeStart = new Date().getSeconds();
