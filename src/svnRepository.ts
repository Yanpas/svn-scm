--- conflicted
+++ resolved
@@ -1,6 +1,6 @@
 import * as path from "path";
 import * as tmp from "tmp";
-import { workspace } from "vscode";
+import { workspace, Uri } from "vscode";
 import { parseSvnBlame } from "./blameParser";
 import {
   ConstructorPolicy,
@@ -181,13 +181,6 @@
     return this._infoCache[file];
   }
 
-<<<<<<< HEAD
-  public async show(
-    target: SvnRI,
-    isLocal: boolean,
-    revision?: string
-  ): Promise<string> {
-=======
   public async getChanges(): Promise<ISvnPathChange[]> {
     // First, check to see if this branch was copied from somewhere.
     let args = [
@@ -275,8 +268,12 @@
     return changes;
   }
 
-  public async show(file: string | Uri, revision?: string): Promise<string> {
->>>>>>> b2c448c7
+  public async show(
+    target: SvnRI,
+    isLocal: boolean,
+    revision?: string
+  ): Promise<string> {
+
     const args = ["cat"];
 
     if (revision) {
