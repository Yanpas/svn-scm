import * as fs from "fs";
import * as path from "path";
import * as tmp from "tmp";
import { Uri, workspace } from "vscode";
import { parseSvnBlame } from "./blameParser";
import {
  ConstructorPolicy,
  ICpOptions,
  IExecutionResult,
  IFileStatus,
  ISvnBlameEntry,
  ISvnInfo,
  ISvnLogEntry,
  Status
} from "./common/types";
import { sequentialize } from "./decorators";
import { getBranchName } from "./helpers/branch";
import { configuration } from "./helpers/configuration";
import { parseInfoXml } from "./infoParser";
import { parseSvnList } from "./listParser";
import { parseSvnLog } from "./logParser";
import { parseStatusXml } from "./statusParser";
import { Svn } from "./svn";
import { SvnRI } from "./svnRI";
import { fixPathSeparator, unwrap } from "./util";

export class Repository {
  private _infoCache: { [index: string]: ISvnInfo } = {};
  private _info?: ISvnInfo;

  public username?: string;
  public password?: string;

  constructor(
    private svn: Svn,
    public root: string,
    public workspaceRoot: string,
    policy: ConstructorPolicy
  ) {
    if (policy === ConstructorPolicy.LateInit) {
      console.error(
        "Constructor called in sync fashion, test-only\n",
        new Error().stack
      );
      return;
    }
    return ((async (): Promise<Repository> => {
      await this.updateInfo();
      return this;
    })() as unknown) as Repository;
  }

  public async updateInfo() {
    const result = await this.exec(["info", "--xml", this.root]);
    this._info = await parseInfoXml(result.stdout);
  }

  public async exec(
    args: string[],
    options: ICpOptions = {}
  ): Promise<IExecutionResult> {
    options.username = this.username;
    options.password = this.password;

    return this.svn.exec(this.workspaceRoot, args, options);
  }

  public removeAbsolutePath(file: string) {
    file = fixPathSeparator(file);

    file = path.relative(this.workspaceRoot, file);

    if (file === "") {
      file = ".";
    }

    // Fix Peg Revision Algorithm (http://svnbook.red-bean.com/en/1.8/svn.advanced.pegrevs.html)
    if (/@/.test(file)) {
      file += "@";
    }

    return file;
  }

  public async getStatus(params: {
    includeIgnored?: boolean;
    includeExternals?: boolean;
    checkRemoteChanges?: boolean;
  }): Promise<IFileStatus[]> {
    params = Object.assign(
      {},
      {
        includeIgnored: false,
        includeExternals: true,
        checkRemoteChanges: false
      },
      params
    );

    const args = ["stat", "--xml"];

    if (params.includeIgnored) {
      args.push("--no-ignore");
    }
    if (!params.includeExternals) {
      args.push("--ignore-externals");
    }
    if (params.checkRemoteChanges) {
      args.push("--show-updates");
    }

    const result = await this.exec(args);

    const status: IFileStatus[] = await parseStatusXml(result.stdout);

    for (const s of status) {
      if (s.status === Status.EXTERNAL) {
        try {
          const info = await this.getInfo(s.path);
          s.repositoryUuid = info.repository.uuid;
        } catch (error) {
          console.error(error);
        }
      }
    }

    return status;
  }

  public get info(): ISvnInfo {
    return unwrap(this._info);
  }

  public resetInfoCache(file: string = "") {
    delete this._infoCache[file];
  }

  @sequentialize
  public async getInfo(
    file: string = "",
    revision?: string,
    skipCache: boolean = false
  ): Promise<ISvnInfo> {
    if (!skipCache && this._infoCache[file]) {
      return this._infoCache[file];
    }

    const args = ["info", "--xml"];

    if (revision) {
      args.push("-r", revision);
    }

    if (file) {
      file = fixPathSeparator(file);
      args.push(file);
    }

    const result = await this.exec(args);

    this._infoCache[file] = await parseInfoXml(result.stdout);

    // Cache for 2 minutes
    setTimeout(() => {
      this.resetInfoCache(file);
    }, 2 * 60 * 1000);

    return this._infoCache[file];
  }

  public async show(
    file: SvnRI,
    local: boolean,
    revision?: string
  ): Promise<string> {
    const args = ["cat"];
    if (local) {
      args.push(unwrap(file.localFullPath).fsPath);
    } else {
      args.push(file.toString(true));
    }
    if (revision !== undefined) {
      args.push("-r", revision);
    }

    const encoding = workspace
      .getConfiguration("files")
      .get<string>("encoding", "utf8");

    const result = await this.exec(args, { encoding });

    return result.stdout;
  }

  public async commitFiles(message: string, files: string[]) {
    files = files.map(file => this.removeAbsolutePath(file));

    const args = ["commit", ...files];

    if (fs.existsSync(path.join(this.workspaceRoot, message))) {
      args.push("--force-log");
    }

    let tmpFile: tmp.SynchrounousResult | undefined;

    /**
     * For message with line break or non:
     * \x00-\x7F -> ASCII
     * \x80-\xFF -> Latin
     * Use a file for commit message
     */
    if (/\n|[^\x00-\x7F\x80-\xFF]/.test(message)) {
      tmp.setGracefulCleanup();

      tmpFile = tmp.fileSync({
        prefix: "svn-commit-message-"
      });

      fs.writeFileSync(tmpFile.name, message, "UTF-8");

      args.push("-F", tmpFile.name);
      args.push("--encoding", "UTF-8");
    } else {
      args.push("-m", message);
    }

    // Prevents commit the files inside the folder
    args.push("--depth", "empty");

    const result = await this.exec(args);

    // Remove temporary file if exists
    if (tmpFile) {
      tmpFile.removeCallback();
    }

    const matches = result.stdout.match(/Committed revision (.*)\./i);
    if (matches && matches[0]) {
      return matches[0];
    }

    return result.stdout;
  }

  public addFiles(files: string[]) {
    files = files.map(file => this.removeAbsolutePath(file));
    return this.exec(["add", ...files]);
  }

  public addChangelist(files: string[], changelist: string) {
    files = files.map(file => this.removeAbsolutePath(file));
    return this.exec(["changelist", changelist, ...files]);
  }

  public removeChangelist(files: string[]) {
    files = files.map(file => this.removeAbsolutePath(file));
    return this.exec(["changelist", "--remove", ...files]);
  }

  public async getCurrentBranch(): Promise<string> {
    const info = await this.getInfo();

    const branch = getBranchName(info.url);

    if (branch) {
      const showFullName = configuration.get<boolean>("layout.showFullName");
      if (showFullName) {
        return branch.path;
      } else {
        return branch.name;
      }
    }

    return "";
  }

  public async getRepositoryUuid(): Promise<string> {
    const info = await this.getInfo();

    return info.repository.uuid;
  }

  public async getRepoUrl() {
    const info = await this.getInfo();

    const branch = getBranchName(info.url);

    if (!branch) {
      return info.repository.root;
    }

    const regex = new RegExp(branch.path + "$");

    return info.url.replace(regex, "").replace(/\/$/, "");
  }

  public async getBranches() {
    const trunkLayout = configuration.get<string>("layout.trunk");
    const branchesLayout = configuration.get<string>("layout.branches");
    const tagsLayout = configuration.get<string>("layout.tags");

    const repoUrl = await this.getRepoUrl();

    const branches: string[] = [];

    const promises = [];

    if (trunkLayout) {
      promises.push(
        new Promise<string[]>(async resolve => {
          try {
            const trunkExists = await this.exec([
              "ls",
              repoUrl + "/" + trunkLayout,
              "--depth",
              "empty"
            ]);

            resolve([trunkLayout]);
          } catch (error) {
            resolve([]);
          }
        })
      );
    }

    const trees: string[] = [];

    if (branchesLayout) {
      trees.push(branchesLayout);
    }

    if (tagsLayout) {
      trees.push(tagsLayout);
    }

    for (const tree of trees) {
      promises.push(
        new Promise<string[]>(async resolve => {
          const branchUrl = repoUrl + "/" + tree;

          try {
            const result = await this.exec(["ls", branchUrl]);

            const list = result.stdout
              .trim()
              .replace(/\/|\\/g, "")
              .split(/[\r\n]+/)
              .filter((x: string) => !!x)
              .map((i: string) => tree + "/" + i);

            resolve(list);
          } catch (error) {
            resolve([]);
          }
        })
      );
    }

    const all = await Promise.all<any>(promises);
    all.forEach(list => {
      branches.push(...list);
    });

    return branches;
  }

  public async newBranch(
    name: string,
    commitMessage: string = "Created new branch"
  ) {
    const repoUrl = await this.getRepoUrl();
    const newBranch = repoUrl + "/" + name;
    const info = await this.getInfo();
    const currentBranch = info.url;
    const result = await this.exec([
      "copy",
      currentBranch,
      newBranch,
      "-m",
      commitMessage
    ]);

    await this.switchBranch(name);

    return true;
  }

  public async switchBranch(ref: string, force: boolean = false) {
    const repoUrl = await this.getRepoUrl();
    const branchUrl = repoUrl + "/" + ref;

    await this.exec(
      ["switch", branchUrl].concat(force ? ["--ignore-ancestry"] : [])
    );

    this.resetInfoCache();
    return true;
  }

  public async revert(files: string[]) {
    files = files.map(file => this.removeAbsolutePath(file));
    const result = await this.exec(["revert", ...files]);
    return result.stdout;
  }

  public async update(ignoreExternals: boolean = true): Promise<string> {
    const args = ["update"];

    if (ignoreExternals) {
      args.push("--ignore-externals");
    }

    const result = await this.exec(args);

    this.resetInfoCache();

    const message = result.stdout
      .trim()
      .split(/\r?\n/)
      .pop();

    if (message) {
      return message;
    }
    return result.stdout;
  }

  public async pullIncomingChange(path: string): Promise<string> {
    const args = ["update", path];

    const result = await this.exec(args);

    this.resetInfoCache();

    const message = result.stdout
      .trim()
      .split(/\r?\n/)
      .pop();

    if (message) {
      return message;
    }
    return result.stdout;
  }

  public async patch(files: string[]) {
    files = files.map(file => this.removeAbsolutePath(file));
    const result = await this.exec(["diff", ...files]);
    const message = result.stdout;
    return message;
  }

  public async patchChangelist(changelistName: string) {
    const result = await this.exec(["diff", "--changelist", changelistName]);
    const message = result.stdout;
    return message;
  }

  public async removeFiles(files: string[], keepLocal: boolean) {
    files = files.map(file => this.removeAbsolutePath(file));
    const args = ["remove"];

    if (keepLocal) {
      args.push("--keep-local");
    }

    args.push(...files);

    const result = await this.exec(args);

    return result.stdout;
  }

  public async resolve(files: string[], action: string) {
    files = files.map(file => this.removeAbsolutePath(file));

    const result = await this.exec(["resolve", "--accept", action, ...files]);

    return result.stdout;
  }

  public async plainLog(): Promise<string> {
    const logLength = configuration.get<string>("log.length") || "50";
    const result = await this.exec([
      "log",
      "-r",
      "HEAD:1",
      "--limit",
      logLength
    ]);

    return result.stdout;
  }

  public async log(
    rfrom: string,
    rto: string,
<<<<<<< HEAD
    useMergeInfo: boolean,
    limit?: number,
    target?: string | Uri,
=======
    limit: number,
    target?: SvnRI
>>>>>>> e0d8d47b
  ): Promise<ISvnLogEntry[]> {
    const args = [
      "log",
      "-r",
      `${rfrom}:${rto}`,
      "--xml",
      "-v"
    ];
    if (limit !== undefined) {
      args.push(`--limit=${limit}`);
    }
    if (useMergeInfo) {
      args.push("-g");
    }
    if (target !== undefined) {
      args.push(target.toString(true));
    }
    const timeStart = new Date().getSeconds();
    const result = await this.exec(args);
    const timeEnd = new Date().getSeconds();
    if (useMergeInfo && timeEnd - timeStart > 5) {
      this.svn.onOutput.emit("log",
          `svn log was executing for ${timeEnd - timeStart}.` +
          ` Consider disabling svn.log.useMergeInfo`);
    }

    return parseSvnLog(result.stdout);
  }

  public async blame(
    target: SvnRI,
    rfrom?: string,
    rto?: string,
  ): Promise<ISvnBlameEntry[]> {
    const targetPath = target.localFullPath || target.remoteFullPath;
    const args = [
      "blame",
      "--xml",
      targetPath.fsPath
    ];
    if (configuration.get<boolean>("blame.useMergeInfo", false)) {
      args.push("-g");
    }
    if (rfrom && rto) {
      args.push("-r", `${rfrom}:${rto}`);
    } else if (rfrom) {
      args.push("-r", `${rfrom}`);
    }
    const result = await this.exec(args);

    return parseSvnBlame(result.stdout);
  }

  public async countNewCommit(revision: string = "BASE:HEAD") {
    const result = await this.exec(["log", "-r", revision, "-q", "--xml"]);

    const matches = result.stdout.match(/<logentry/g);

    if (matches && matches.length > 0) {
      // Every return current commit
      return matches.length - 1;
    }

    return 0;
  }

  public async cleanup() {
    const result = await this.exec(["cleanup"]);

    return result.stdout;
  }

  public async finishCheckout() {
    const info = await this.getInfo();

    const result = await this.exec(["switch", info.url]);

    return result.stdout;
  }

  public async list(folder?: string) {
    let url = await this.getRepoUrl();

    if (folder) {
      url += "/" + folder;
    }

    const result = await this.exec(["list", url, "--xml"]);

    return parseSvnList(result.stdout);
  }

  public async getCurrentIgnore(directory: string) {
    directory = this.removeAbsolutePath(directory);

    let currentIgnore = "";

    try {
      const args = ["propget", "svn:ignore"];

      if (directory) {
        args.push(directory);
      }

      const currentIgnoreResult = await this.exec(args);

      currentIgnore = currentIgnoreResult.stdout.trim();
    } catch (error) {
      console.error(error);
    }

    const ignores = currentIgnore.split(/[\r\n]+/);

    return ignores;
  }

  public async addToIgnore(
    expressions: string[],
    directory: string,
    recursive: boolean = false
  ) {
    const ignores = await this.getCurrentIgnore(directory);

    directory = this.removeAbsolutePath(directory);

    ignores.push(...expressions);
    const newIgnore = [...new Set(ignores)]
      .filter(v => !!v)
      .sort()
      .join("\n");

    const args = ["propset", "svn:ignore", newIgnore];

    if (directory) {
      args.push(directory);
    } else {
      args.push(".");
    }
    if (recursive) {
      args.push("--recursive");
    }

    const result = await this.exec(args);

    return result.stdout;
  }

  public async rename(oldName: string, newName: string): Promise<string> {
    oldName = this.removeAbsolutePath(oldName);
    newName = this.removeAbsolutePath(newName);
    const args = ["rename", oldName, newName];

    const result = await this.exec(args);

    return result.stdout;
  }
}<|MERGE_RESOLUTION|>--- conflicted
+++ resolved
@@ -496,14 +496,9 @@
   public async log(
     rfrom: string,
     rto: string,
-<<<<<<< HEAD
     useMergeInfo: boolean,
     limit?: number,
-    target?: string | Uri,
-=======
-    limit: number,
     target?: SvnRI
->>>>>>> e0d8d47b
   ): Promise<ISvnLogEntry[]> {
     const args = [
       "log",
