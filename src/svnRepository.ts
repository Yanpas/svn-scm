--- conflicted
+++ resolved
@@ -496,15 +496,10 @@
   public async log(
     rfrom: string,
     rto: string,
-<<<<<<< HEAD
     useMergeInfo: boolean,
     limit?: number,
-    target?: SvnRI
-=======
-    limit: number,
     target?: SvnRI,
     isLocal?: boolean
->>>>>>> 16ae0595
   ): Promise<ISvnLogEntry[]> {
     const args = [
       "log",
@@ -536,11 +531,11 @@
 
   public async blame(
     target: SvnRI,
-    local: boolean,
+    isLocal: boolean,
     rfrom?: string,
     rto?: string,
   ): Promise<ISvnBlameEntry[]> {
-    const targetPath = local ? unwrap(target.localFullPath).fsPath : target.toString(true);
+    const targetPath = isLocal ? unwrap(target.localFullPath).fsPath : target.toString(true);
     const args = [
       "blame",
       "--xml",
