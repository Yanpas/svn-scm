--- conflicted
+++ resolved
@@ -433,15 +433,6 @@
             "How frequently (in minutes) to check branch changes. Set to `0` to avoid periodic checks.",
           "default": 5
         },
-<<<<<<< HEAD
-        "svn.newCommits.update": {
-          "type": "number",
-          "minimum": 0,
-          "description": "How frequently (in minutes) to check for new commits. Set to `0` to avoid periodic checks.",
-          "default": 5
-        },
-=======
->>>>>>> 3ef843ac
         "svn.multipleFolders.enabled": {
           "type": "boolean",
           "description": "Allow to find subfolders using SVN",
