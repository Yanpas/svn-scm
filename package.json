{
  "name": "svn-scm",
  "displayName": "SVN",
  "description": "Integrated Subversion source control",
<<<<<<< HEAD
  "version": "0.8.8",
=======
  "version": "0.10.0",
>>>>>>> 001f81fd
  "publisher": "johnstoncode",
  "engines": {
    "vscode": "^1.16.0"
  },
  "homepage": "https://github.com/JohnstonCode/svn-scm/blob/master/README.md",
  "repository": {
    "type": "git",
    "url": "https://github.com/JohnstonCode/svn-scm.git"
  },
  "bugs": {
    "url": "https://github.com/JohnstonCode/svn-scm/issues"
  },
  "categories": ["Other", "SCM Providers"],
  "keywords": ["multi-root ready", "scm", "svn"],
  "activationEvents": ["*"],
  "main": "./out/extension",
  "scripts": {
    "vscode:prepublish": "tsc -p ./",
    "compile": "tsc -watch -p ./",
    "postinstall": "node ./node_modules/vscode/bin/install",
    "test": "node ./node_modules/vscode/bin/test"
  },
  "dependencies": {
    "iconv-lite": "^0.4.19"
  },
  "devDependencies": {
    "typescript": "^2.5.2",
    "vscode": "^1.1.5",
    "mocha": "^3.5.0",
    "eslint": "^4.6.1",
    "@types/node": "^7.0.0",
    "@types/mocha": "^2.2.42"
  },
  "contributes": {
    "commands": [
      {
        "command": "svn.add",
        "title": "Add",
        "category": "SVN",
        "icon": {
          "light": "icons/light/add.svg",
          "dark": "icons/dark/add.svg"
        }
      },
      {
        "command": "svn.commit",
        "title": "Commit Selected",
        "category": "SVN"
      },
      {
        "command": "svn.openChanges",
        "title": "Diff Changes",
        "category": "SVN"
      },
      {
        "command": "svn.refresh",
        "title": "Refresh",
        "category": "SVN",
        "icon": {
          "light": "icons/light/refresh.svg",
          "dark": "icons/dark/refresh.svg"
        }
      }
    ],
    "menus": {
      "commandPalette": [],
      "scm/title": [
        {
          "command": "svn.refresh",
          "group": "navigation",
          "when": "scmProvider == svn"
        }
      ],
      "scm/resourceGroup/context": [],
      "scm/resourceState/context": [
        {
          "command": "svn.add",
          "when": "scmProvider == svn && scmResourceGroup == unversioned",
          "group": "inline"
        },
        {
          "command": "svn.commit",
          "when": "scmProvider == svn && scmResourceGroup == changes",
          "group": "1_modification"
        },
        {
          "command": "svn.openChanges",
          "when": "scmProvider == svn && scmResourceGroup == changes",
          "group": "1_modification"
        }
      ],
      "editor/title": []
    },
    "configuration": {
      "title": "Svn",
      "properties": {
        "svn.enabled": {
          "type": "boolean",
          "description": "Whether svn is enabled",
          "default": true
        }
      }
    }
  }
}<|MERGE_RESOLUTION|>--- conflicted
+++ resolved
@@ -2,11 +2,7 @@
   "name": "svn-scm",
   "displayName": "SVN",
   "description": "Integrated Subversion source control",
-<<<<<<< HEAD
-  "version": "0.8.8",
-=======
   "version": "0.10.0",
->>>>>>> 001f81fd
   "publisher": "johnstoncode",
   "engines": {
     "vscode": "^1.16.0"
