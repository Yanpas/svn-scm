{
  "name": "svn-scm",
  "displayName": "SVN",
  "description": "Integrated Subversion source control",
  "version": "1.54.0",
  "publisher": "johnstoncode",
  "engines": {
    "vscode": "^1.26.0"
  },
  "private": true,
  "enableProposedApi": false,
  "icon": "images/subversion.png",
  "homepage": "https://github.com/JohnstonCode/svn-scm/blob/master/README.md",
  "repository": {
    "type": "git",
    "url": "https://github.com/JohnstonCode/svn-scm.git"
  },
  "bugs": {
    "url": "https://github.com/JohnstonCode/svn-scm/issues"
  },
  "categories": [
    "Other",
    "SCM Providers"
  ],
  "keywords": [
    "multi-root ready",
    "scm",
    "svn",
    "subversion"
  ],
  "activationEvents": [
    "*"
  ],
  "main": "./out/extension",
  "scripts": {
    "build:css": "node-sass scss/ -o css/ --output-style compressed",
    "build:ts": "npx tsc -p ./",
    "build": "npm run build:ts && npm run build:css",
    "commit": "npx git-cz",
    "compile": "npx tsc -watch -p ./",
    "lint:fix": "npx tslint --fix -p ./",
    "lint": "npx tslint -p ./",
    "postinstall": "node ./node_modules/vscode/bin/install",
    "semantic-release": "semantic-release",
    "style-check": "npx prettylint src/**/*.ts",
    "test": "node ./out/test/runTest.js",
    "tools:genReadme": "node ./out/tools/generateConfigSectionForReadme.js",
    "vscode:prepublish": "npm run lint && npm run build",
    "watch:css": "npm run build:css -- -w"
  },
  "dependencies": {
<<<<<<< HEAD
    "date-fns": "1.30.1",
    "is-utf8": "^0.2.1",
=======
>>>>>>> 7da839e4
    "minimatch": "^3.0.4",
    "original-fs": "^1.0.0",
    "semver": "^6.0.0",
    "tmp": "0.1.0",
    "xml2js": "^0.4.19"
  },
  "devDependencies": {
    "@semantic-release/changelog": "^3.0.2",
    "@semantic-release/git": "^7.0.8",
    "@types/glob": "^7.1.1",
    "@types/istanbul": "^0.4.30",
    "@types/mocha": "^5.2.6",
    "@types/node": "^12.0.1",
    "@types/semver": "^6.0.0",
    "@types/tmp": "0.1.0",
    "@types/xml2js": "^0.4.4",
    "codecov": "^3.4.0",
    "commitizen": "^3.1.1",
    "cz-conventional-changelog": "^2.1.0",
    "decache": "^4.5.1",
    "glob": "^7.1.4",
    "istanbul": "^0.4.5",
    "milligram": "^1.3.0",
    "mocha": "^6.1.4",
    "mocha-junit-reporter": "^1.22.0",
    "mocha-multi-reporters": "^1.1.7",
    "node-sass": "^4.12.0",
    "prettier": "^1.17.1",
    "prettylint": "^1.0.0",
    "remap-istanbul": "^0.13.0",
    "semantic-release": "^15.13.13",
    "semantic-release-vsce": "^2.2.8",
    "tslint": "^5.16.0",
    "typescript": "^3.4.5",
    "vscode": "^1.1.34",
    "vscode-test": "^0.4.1"
  },
  "config": {
    "commitizen": {
      "path": "cz-conventional-changelog"
    }
  },
  "contributes": {
    "viewsContainers": {
      "activitybar": [
        {
          "id": "svnActivity",
          "title": "Subversion",
          "icon": "icons/subversion-logo.svg"
        }
      ]
    },
    "views": {
      "explorer": [
        {
          "id": "svn",
          "name": "SVN"
        }
      ],
      "svnActivity": [
        {
          "id": "repolog",
          "name": "Repositories",
          "when": "config.svn.enabled && svnOpenRepositoryCount != 0"
        },
        {
          "id": "itemlog",
          "name": "File History",
          "when": "config.svn.enabled && svnOpenRepositoryCount != 0"
        }
      ]
    },
    "commands": [
      {
        "command": "svn.repolog.addrepolike",
        "category": "SVN",
        "title": "Add repo-like path",
        "icon": {
          "dark": "icons/dark/add.svg",
          "light": "icons/light/add.svg"
        }
      },
      {
        "command": "svn.repolog.refresh",
        "category": "SVN",
        "title": "Refresh log",
        "icon": {
          "dark": "icons/dark/refresh.svg",
          "light": "icons/light/refresh.svg"
        }
      },
      {
        "command": "svn.repolog.remove",
        "category": "SVN",
        "title": "Remove"
      },
      {
        "command": "svn.repolog.openDiff",
        "category": "SVN",
        "title": "Open diff"
      },
      {
        "command": "svn.repolog.openFileRemote",
        "category": "SVN",
        "title": "Open this revision"
      },
      {
        "command": "svn.repolog.openFileLocal",
        "category": "SVN",
        "title": "Open WC version of a file"
      },
      {
        "command": "svn.repolog.copymsg",
        "category": "SVN",
        "title": "Copy message to clipboard"
      },
      {
        "command": "svn.itemlog.openFileRemote",
        "title": "Open this revision",
        "category": "SVN"
      },
      {
        "command": "svn.itemlog.openDiff",
        "title": "Open diff",
        "category": "SVN"
      },
      {
        "command": "svn.itemlog.openDiffBase",
        "title": "Open diff with BASE",
        "category": "SVN"
      },
      {
        "command": "svn.itemlog.refresh",
        "category": "SVN",
        "title": "Refresh log for item",
        "icon": {
          "dark": "icons/dark/refresh.svg",
          "light": "icons/light/refresh.svg"
        }
      },
      {
        "command": "svn.itemlog.copymsg",
        "category": "SVN",
        "title": "Copy message to clipboard"
      },
      {
        "command": "svn.checkout",
        "title": "Checkout",
        "category": "SVN"
      },
      {
        "command": "svn.add",
        "title": "Add",
        "category": "SVN",
        "icon": {
          "light": "icons/light/add.svg",
          "dark": "icons/dark/add.svg"
        }
      },
      {
        "command": "svn.changelist",
        "title": "Set changelist",
        "category": "SVN",
        "icon": {
          "light": "icons/light/changelist.svg",
          "dark": "icons/dark/changelist.svg"
        }
      },
      {
        "command": "svn.commit",
        "title": "Commit Selected",
        "category": "SVN",
        "icon": {
          "light": "icons/light/check.svg",
          "dark": "icons/dark/check.svg"
        }
      },
      {
        "command": "svn.commitWithMessage",
        "title": "Commit Changes",
        "category": "SVN",
        "icon": {
          "light": "icons/light/check.svg",
          "dark": "icons/dark/check.svg"
        }
      },
      {
        "command": "svn.openChangeBase",
        "title": "Open Changes with BASE",
        "category": "SVN",
        "icon": {
          "light": "icons/light/open-change-base.svg",
          "dark": "icons/dark/open-change-base.svg"
        }
      },
      {
        "command": "svn.openChangeHead",
        "title": "Open Changes with HEAD",
        "category": "SVN",
        "icon": {
          "light": "icons/light/open-change-head.svg",
          "dark": "icons/dark/open-change-head.svg"
        }
      },
      {
        "command": "svn.openChangePrev",
        "title": "Open Changes with PREV",
        "category": "SVN"
      },
      {
        "command": "svn.openFile",
        "title": "Open File",
        "category": "SVN",
        "icon": {
          "light": "icons/light/open-file.svg",
          "dark": "icons/dark/open-file.svg"
        }
      },
      {
        "command": "svn.openHEADFile",
        "title": "Open File (HEAD)",
        "category": "SVN"
      },
      {
        "command": "svn.refresh",
        "title": "Refresh",
        "category": "SVN",
        "icon": {
          "light": "icons/light/refresh.svg",
          "dark": "icons/dark/refresh.svg"
        }
      },
      {
        "command": "svn.refreshRemoteChanges",
        "title": "Refresh Remote Changes",
        "category": "SVN",
        "icon": {
          "light": "icons/light/refresh.svg",
          "dark": "icons/dark/refresh.svg"
        }
      },
      {
        "command": "svn.switchBranch",
        "title": "Switch Branch",
        "category": "SVN"
      },
      {
        "command": "svn.revert",
        "title": "Revert Selected File",
        "category": "SVN",
        "icon": {
          "light": "icons/light/clean.svg",
          "dark": "icons/dark/clean.svg"
        }
      },
      {
        "command": "svn.revertExplorer",
        "title": "Revert with SVN",
        "category": "SVN",
        "icon": {
          "light": "icons/light/clean.svg",
          "dark": "icons/dark/clean.svg"
        }
      },
      {
        "command": "svn.revertAll",
        "title": "Revert All Changes",
        "category": "SVN",
        "icon": {
          "light": "icons/light/clean.svg",
          "dark": "icons/dark/clean.svg"
        }
      },
      {
        "command": "svn.update",
        "title": "Update",
        "category": "SVN",
        "icon": {
          "light": "icons/light/download.svg",
          "dark": "icons/dark/download.svg"
        }
      },
      {
        "command": "svn.patch",
        "title": "Show diff patch for selected",
        "category": "SVN"
      },
      {
        "command": "svn.patchAll",
        "title": "Show all diff patch",
        "category": "SVN"
      },
      {
        "command": "svn.remove",
        "title": "Remove Selected",
        "category": "SVN"
      },
      {
        "command": "svn.resolve",
        "title": "Resolve conflicts for selected",
        "category": "SVN",
        "icon": {
          "light": "icons/light/check.svg",
          "dark": "icons/dark/check.svg"
        }
      },
      {
        "command": "svn.resolveAll",
        "title": "Resolve all conflicts",
        "category": "SVN"
      },
      {
        "command": "svn.log",
        "title": "Show commit messages",
        "category": "SVN"
      },
      {
        "command": "svn.revertChange",
        "title": "Revert Change",
        "category": "SVN",
        "icon": {
          "light": "icons/light/clean.svg",
          "dark": "icons/dark/clean.svg"
        }
      },
      {
        "command": "svn.revertSelectedRanges",
        "title": "Revert Selected Ranges",
        "category": "SVN"
      },
      {
        "command": "svn.close",
        "title": "Close repository",
        "category": "SVN"
      },
      {
        "command": "svn.cleanup",
        "title": "Clean up working copy",
        "category": "SVN"
      },
      {
        "command": "svn.patchChangeList",
        "title": "Show patch from changelist",
        "category": "SVN"
      },
      {
        "command": "svn.addToIgnoreSCM",
        "title": "Ignore file/ext from SVN (svn:ignore)",
        "category": "SVN"
      },
      {
        "command": "svn.addToIgnoreExplorer",
        "title": "Ignore file/ext from SVN (svn:ignore)",
        "category": "SVN"
      },
      {
        "command": "svn.renameExplorer",
        "title": "Rename with SVN",
        "category": "SVN"
      },
      {
        "command": "svn.treeview.refreshProvider",
        "title": "Refresh",
        "category": "SVN",
        "icon": {
          "light": "icons/light/refresh.svg",
          "dark": "icons/dark/refresh.svg"
        }
      },
      {
        "command": "svn.treeview.pullIncomingChange",
        "title": "Update selected",
        "category": "SVN",
        "icon": {
          "light": "icons/light/download.svg",
          "dark": "icons/dark/download.svg"
        }
      },
      {
        "command": "svn.deleteUnversioned",
        "title": "Delete selected files",
        "category": "SVN"
      },
      {
<<<<<<< HEAD
        "command": "svn.showBlame",
        "title": "Show blame of current file",
        "category": "SVN"
=======
        "command": "svn.pickCommitMessage",
        "title": "Pick a previous commit message",
        "category": "SVN",
        "icon": {
          "light": "icons/light/icon-history.svg",
          "dark": "icons/dark/icon-history.svg"
        }
>>>>>>> 7da839e4
      }
    ],
    "menus": {
      "commandPalette": [
        {
          "command": "svn.checkout",
          "when": "config.svn.enabled"
        },
        {
          "command": "svn.add",
          "when": "config.svn.enabled && svnOpenRepositoryCount != 0"
        },
        {
          "command": "svn.changelist",
          "when": "config.svn.enabled && svnOpenRepositoryCount != 0"
        },
        {
          "command": "svn.commit",
          "when": "config.svn.enabled && svnOpenRepositoryCount != 0"
        },
        {
          "command": "svn.commitWithMessage",
          "when": "false"
        },
        {
          "command": "svn.openChangeBase",
          "when": "config.svn.enabled && svnOpenRepositoryCount != 0 && svnActiveEditorHasChanges"
        },
        {
          "command": "svn.openChangeHead",
          "when": "config.svn.enabled && svnOpenRepositoryCount != 0 && svnActiveEditorHasChanges"
        },
        {
          "command": "svn.openFile",
          "when": "config.svn.enabled && svnOpenRepositoryCount != 0"
        },
        {
          "command": "svn.openHEADFile",
          "when": "config.svn.enabled && svnOpenRepositoryCount != 0"
        },
        {
          "command": "svn.refresh",
          "when": "config.svn.enabled && svnOpenRepositoryCount != 0"
        },
        {
          "command": "svn.switchBranch",
          "when": "config.svn.enabled && svnOpenRepositoryCount != 0"
        },
        {
          "command": "svn.revert",
          "when": "config.svn.enabled && svnOpenRepositoryCount != 0"
        },
        {
          "command": "svn.revertExplorer",
          "when": "false"
        },
        {
          "command": "svn.update",
          "when": "config.svn.enabled && svnOpenRepositoryCount != 0"
        },
        {
          "command": "svn.patch",
          "when": "config.svn.enabled && svnOpenRepositoryCount != 0"
        },
        {
          "command": "svn.patchAll",
          "when": "config.svn.enabled && svnOpenRepositoryCount != 0"
        },
        {
          "command": "svn.remove",
          "when": "config.svn.enabled && svnOpenRepositoryCount != 0"
        },
        {
          "command": "svn.resolve",
          "when": "config.svn.enabled && svnOpenRepositoryCount != 0"
        },
        {
          "command": "svn.resolveAll",
          "when": "config.svn.enabled && svnOpenRepositoryCount != 0"
        },
        {
          "command": "svn.log",
          "when": "config.svn.enabled && svnOpenRepositoryCount != 0"
        },
        {
          "command": "svn.revertChange",
          "when": "false"
        },
        {
          "command": "svn.revertAll",
          "when": "false"
        },
        {
          "command": "svn.revertSelectedRanges",
          "when": "config.svn.enabled && svnOpenRepositoryCount != 0 && svnHasSupportToRegisterDiffCommand == 1"
        },
        {
          "command": "svn.close",
          "when": "config.svn.enabled && svnOpenRepositoryCount != 0"
        },
        {
          "command": "svn.cleanup",
          "when": "config.svn.enabled && svnOpenRepositoryCount != 0"
        },
        {
          "command": "svn.addToIgnoreExplorer",
          "when": "false"
        },
        {
          "command": "svn.renameExplorer",
          "when": "false"
        },
        {
          "command": "svn.deleteUnversioned",
          "when": "false"
        },
        {
          "command": "svn.repolog.addrepolike",
          "when": "false"
        },
        {
          "command": "svn.repolog.refresh",
          "when": "false"
        },
        {
          "command": "svn.repolog.remove",
          "when": "false"
        },
        {
          "command": "svn.repolog.openDiff",
          "when": "false"
        },
        {
          "command": "svn.repolog.openFileRemote",
          "when": "false"
        },
        {
          "command": "svn.repolog.openFileLocal",
          "when": "false"
        },
        {
          "command": "svn.repolog.copymsg",
          "when": "false"
        },
        {
          "command": "svn.itemlog.openFileRemote",
          "when": "false"
        },
        {
          "command": "svn.itemlog.openDiff",
          "when": "false"
        },
        {
          "command": "svn.itemlog.openDiffBase",
          "when": "false"
        },
        {
          "command": "svn.itemlog.refresh",
          "when": "false"
        },
        {
          "command": "svn.itemlog.copymsg",
          "when": "false"
        },
        {
          "command": "svn.pickCommitMessage",
          "when": "config.svn.enabled && svnOpenRepositoryCount != 0"
        }
      ],
      "view/title": [
        {
          "command": "svn.treeview.refreshProvider",
          "when": "view == svn",
          "group": "navigation"
        },
        {
          "command": "svn.repolog.refresh",
          "when": "view == repolog",
          "group": "navigation"
        },
        {
          "command": "svn.repolog.addrepolike",
          "when": "view == repolog",
          "group": "navigation"
        },
        {
          "command": "svn.itemlog.refresh",
          "when": "view == itemlog",
          "group": "navigation"
        }
      ],
      "view/item/context": [
        {
          "command": "svn.openHEADFile",
          "when": "viewItem =~ /incomingChange:(added|modified)/"
        },
        {
          "command": "svn.openFile",
          "when": "viewItem =~ /incomingChange:(modified|deleted)/"
        },
        {
          "command": "svn.treeview.pullIncomingChange",
          "when": "viewItem =~ /incomingChange:*/"
        },
        {
          "command": "svn.openChangeHead",
          "when": "viewItem == incomingChange:modified"
        },
        {
          "command": "svn.repolog.remove",
          "when": "view == repolog && viewItem == userrepo"
        },
        {
          "command": "svn.itemlog.openFileRemote",
          "when": "view == itemlog && viewItem == diffable"
        },
        {
          "command": "svn.itemlog.openDiff",
          "when": "view == itemlog && viewItem == diffable",
          "group": "1_diff"
        },
        {
          "command": "svn.itemlog.openDiffBase",
          "when": "view == itemlog && viewItem == diffable",
          "group": "1_diff"
        },
        {
          "command": "svn.itemlog.copymsg",
          "when": "view == itemlog && viewItem == diffable"
        },
        {
          "command": "svn.repolog.openDiff",
          "when": "view == repolog && viewItem == diffable"
        },
        {
          "command": "svn.repolog.openFileRemote",
          "when": "view == repolog && viewItem == diffable"
        },
        {
          "command": "svn.repolog.openFileLocal",
          "when": "view == repolog && viewItem == diffable"
        },
        {
          "command": "svn.repolog.refresh",
          "when": "view == repolog && viewItem =~ /.*repo/"
        },
        {
          "command": "svn.repolog.copymsg",
          "when": "view == repolog && viewItem == commit"
        }
      ],
      "scm/title": [
        {
          "command": "svn.commitWithMessage",
          "group": "navigation",
          "when": "config.svn.enabled && scmProvider == svn"
        },
        {
          "command": "svn.refresh",
          "group": "navigation",
          "when": "config.svn.enabled && scmProvider == svn"
        },
        {
          "command": "svn.pickCommitMessage",
          "group": "navigation",
          "when": "config.svn.enabled && scmProvider == svn"
        },
        {
          "command": "svn.switchBranch",
          "when": "config.svn.enabled && scmProvider == svn"
        },
        {
          "command": "svn.update",
          "when": "config.svn.enabled && scmProvider == svn"
        },
        {
          "command": "svn.patchAll",
          "when": "config.svn.enabled && scmProvider == svn"
        },
        {
          "command": "svn.resolveAll",
          "when": "config.svn.enabled && scmProvider == svn"
        },
        {
          "command": "svn.log",
          "when": "config.svn.enabled && scmProvider == svn"
        },
        {
          "command": "svn.cleanup",
          "when": "config.svn.enabled && scmProvider == svn"
        },
        {
          "command": "svn.patchChangeList",
          "when": "config.svn.enabled && scmProvider == svn"
        }
      ],
      "scm/sourceControl": [
        {
          "command": "svn.close",
          "group": "navigation",
          "when": "scmProvider == svn"
        }
      ],
      "scm/resourceGroup/context": [
        {
          "command": "svn.refreshRemoteChanges",
          "when": "config.svn.enabled && scmProvider == svn && scmResourceGroup == remotechanges",
          "group": "inline"
        },
        {
          "command": "svn.refreshRemoteChanges",
          "when": "config.svn.enabled && scmProvider == svn && scmResourceGroup == remotechanges",
          "group": "navigation"
        },
        {
          "command": "svn.update",
          "when": "config.svn.enabled && scmProvider == svn && scmResourceGroup == remotechanges",
          "group": "inline"
        },
        {
          "command": "svn.update",
          "when": "config.svn.enabled && scmProvider == svn && scmResourceGroup == remotechanges",
          "group": "navigation"
        },
        {
          "command": "svn.revertAll",
          "when": "config.svn.enabled && scmProvider == svn && scmResourceGroup == changes",
          "group": "navigation"
        },
        {
          "command": "svn.revertAll",
          "when": "config.svn.enabled && scmProvider == svn && scmResourceGroup == changes",
          "group": "inline"
        }
      ],
      "scm/resourceState/context": [
        {
          "command": "svn.add",
          "when": "config.svn.enabled && scmProvider == svn && scmResourceGroup == unversioned",
          "group": "inline"
        },
        {
          "command": "svn.add",
          "when": "config.svn.enabled && scmProvider == svn && scmResourceGroup == unversioned",
          "group": "1_modification"
        },
        {
          "command": "svn.openFile",
          "when": "config.svn.enabled && scmProvider == svn && scmResourceGroup != external",
          "group": "navigation"
        },
        {
          "command": "svn.openHEADFile",
          "when": "config.svn.enabled && scmProvider == svn && scmResourceGroup != unversioned && scmResourceGroup != external",
          "group": "navigation"
        },
        {
          "command": "svn.openChangeBase",
          "when": "config.svn.enabled && scmProvider == svn && scmResourceGroup != unversioned && scmResourceGroup != external",
          "group": "navigation"
        },
        {
          "command": "svn.openChangeHead",
          "when": "config.svn.enabled && scmProvider == svn && scmResourceGroup != unversioned && scmResourceGroup != external",
          "group": "navigation"
        },
        {
          "command": "svn.patch",
          "when": "config.svn.enabled && scmProvider == svn && scmResourceGroup != unversioned && scmResourceGroup != external && scmResourceGroup != conflicts && scmResourceGroup != remotechanges",
          "group": "navigation"
        },
        {
          "command": "svn.resolve",
          "when": "config.svn.enabled && scmProvider == svn && scmResourceGroup == conflicts",
          "group": "inline"
        },
        {
          "command": "svn.resolve",
          "when": "config.svn.enabled && scmProvider == svn && scmResourceGroup == conflicts",
          "group": "1_modification"
        },
        {
          "command": "svn.changelist",
          "when": "config.svn.enabled && scmProvider == svn && scmResourceGroup != unversioned && scmResourceGroup != external && scmResourceGroup != conflicts && scmResourceGroup != remotechanges",
          "group": "inline"
        },
        {
          "command": "svn.changelist",
          "when": "config.svn.enabled && scmProvider == svn && scmResourceGroup != unversioned && scmResourceGroup != external && scmResourceGroup != conflicts && scmResourceGroup != remotechanges",
          "group": "1_modification"
        },
        {
          "command": "svn.commit",
          "when": "config.svn.enabled && scmProvider == svn && scmResourceGroup != unversioned && scmResourceGroup != external && scmResourceGroup != conflicts && scmResourceGroup != remotechanges",
          "group": "1_modification"
        },
        {
          "command": "svn.revert",
          "when": "config.svn.enabled && scmProvider == svn && scmResourceGroup != unversioned && scmResourceGroup != external && scmResourceGroup != conflicts && scmResourceGroup != remotechanges",
          "group": "2_modification"
        },
        {
          "command": "svn.revert",
          "when": "config.svn.enabled && scmProvider == svn && scmResourceGroup != unversioned && scmResourceGroup != external && scmResourceGroup != conflicts && scmResourceGroup != remotechanges",
          "group": "inline"
        },
        {
          "command": "svn.remove",
          "when": "config.svn.enabled && scmProvider == svn && scmResourceGroup != unversioned && scmResourceGroup != external && scmResourceGroup != conflicts && scmResourceGroup != remotechanges",
          "group": "2_modification"
        },
        {
          "command": "svn.deleteUnversioned",
          "when": "config.svn.enabled && scmProvider == svn && scmResourceGroup == unversioned",
          "group": "2_modification"
        },
        {
          "command": "svn.addToIgnoreSCM",
          "when": "config.svn.enabled && scmProvider == svn && scmResourceGroup == unversioned",
          "group": "1_modification"
        },
        {
          "command": "svn.treeview.pullIncomingChange",
          "when": "config.svn.enabled && scmProvider == svn && scmResourceGroup == remotechanges",
          "group": "inline"
        },
        {
          "command": "svn.treeview.pullIncomingChange",
          "when": "config.svn.enabled && scmProvider == svn && scmResourceGroup == remotechanges",
          "group": "3_modification"
        }
      ],
      "scm/change/title": [
        {
          "command": "svn.revertChange",
          "when": "config.svn.enabled && originalResourceScheme == svn"
        }
      ],
      "editor/title": [
        {
          "command": "svn.openFile",
          "group": "navigation",
          "when": "config.svn.enabled && svnOpenRepositoryCount != 0 && isInDiffEditor && resourceScheme != extension && resourceScheme != merge-conflicts.conflicts-diff"
        },
        {
          "command": "svn.openChangeBase",
          "group": "navigation",
          "when": "config.svn.enabled && svnOpenRepositoryCount != 0 && svnActiveEditorHasChanges && !isInDiffEditor && resourceScheme == file"
        },
        {
          "command": "svn.openChangeHead",
          "group": "navigation",
          "when": "config.svn.enabled && svnOpenRepositoryCount != 0 && svnActiveEditorHasChanges && !isInDiffEditor && resourceScheme == file"
        },
        {
          "command": "svn.revertSelectedRanges",
          "group": "2_svn@3",
          "when": "config.svn.enabled && svnOpenRepositoryCount != 0 && isInDiffEditor && resourceScheme != merge-conflicts.conflicts-diff && svnHasSupportToRegisterDiffCommand == 1"
        }
      ],
      "explorer/context": [
        {
          "command": "svn.addToIgnoreExplorer",
          "group": "9_svn",
          "when": "config.svn.enabled && svnOpenRepositoryCount != 0"
        },
        {
          "command": "svn.renameExplorer",
          "group": "7_modification",
          "when": "config.svn.enabled && svnOpenRepositoryCount != 0 && explorerViewletVisible && filesExplorerFocus && !explorerResourceIsRoot && !inputFocus"
        },
        {
          "command": "svn.changelist",
          "group": "9_svn",
          "when": "config.svn.enabled && svnOpenRepositoryCount != 0"
        },
        {
          "command": "svn.revertExplorer",
          "group": "7_modification",
          "when": "config.svn.enabled && svnOpenRepositoryCount != 0"
        }
      ]
    },
    "configuration": {
      "title": "Svn",
      "properties": {
        "svn.enabled": {
          "type": "boolean",
          "description": "Whether svn is enabled",
          "default": true
        },
        "svn.enableProposedApi": {
          "type": [
            "string",
            "null"
          ],
          "enum": [
            null,
            "product",
            "argument",
            "none"
          ],
          "description": "Allow usage of proposed APIs of VSCode. set 'product' to auto-edit product.json, set 'argument' to allow with start argument, set 'none' to not prompt",
          "default": null
        },
        "svn.autorefresh": {
          "type": "boolean",
          "description": "Whether auto refreshing is enabled",
          "default": true
        },
        "svn.decorations.enabled": {
          "type": "boolean",
          "description": "Controls if SVN contributes colors and badges to the explorer and the open (VSCode >= 1.18 with proposed-api)",
          "default": true
        },
        "svn.path": {
          "type": [
            "string",
            "null"
          ],
          "description": "Path to the svn executable",
          "default": null,
          "isExecutable": true
        },
        "svn.defaultCheckoutDirectory": {
          "type": "string",
          "default": null,
          "description": "The default location to checkout a svn repository."
        },
        "svn.ignoreRepositories": {
          "type": [
            "array",
            null
          ],
          "default": null,
          "scope": "resource",
          "description": "List of SVN repositories to ignore."
        },
        "svn.ignoreMissingSvnWarning": {
          "type": "boolean",
          "description": "Ignores the warning when SVN is missing",
          "default": false
        },
        "svn.ignoreWorkingCopyIsTooOld": {
          "type": "boolean",
          "description": "Ignores the warning when working copy is too old",
          "default": false
        },
        "svn.diff.withHead": {
          "type": "boolean",
          "description": "Show diff changes using latest revision in the repository. Set false to use latest revision in local folder",
          "default": true
        },
        "svn.layout.trunkRegex": {
          "type": [
            "string",
            "null"
          ],
          "description": "Regex to detect path for 'trunk' in SVN URL, 'null' to disable. (Ex.: '(trunk)', '(main)')",
          "default": "(trunk)(/.*)?"
        },
        "svn.layout.trunkRegexName": {
          "type": [
            "number"
          ],
          "description": "Regex group position for name of trunk",
          "default": 1
        },
        "svn.layout.branchesRegex": {
          "type": [
            "string",
            "null"
          ],
          "description": "Regex to detect path for 'branches' in SVN URL, 'null' to disable. Subpath use 'branches/[^/]+/([^/]+)(/.*)?' (Ex.: 'branches/...', 'versions/...')",
          "default": "branches/([^/]+)(/.*)?"
        },
        "svn.layout.branchesRegexName": {
          "type": [
            "number"
          ],
          "description": "Regex group position for name of branch",
          "default": 1
        },
        "svn.layout.tagsRegex": {
          "type": [
            "string",
            "null"
          ],
          "description": "Regex to detect path for 'tags' in SVN URL, 'null' to disable. Subpath use 'tags/[^/]+/([^/]+)(/.*)?'. (Ex.: 'tags/...', 'stamps/...')",
          "default": "tags/([^/]+)(/.*)?"
        },
        "svn.layout.tagRegexName": {
          "type": [
            "number"
          ],
          "description": "Regex group position for name of tag",
          "default": 1
        },
        "svn.layout.showFullName": {
          "type": [
            "boolean"
          ],
          "description": "Set true to show 'branches/<name>' and false to show only '<name>'",
          "default": true
        },
        "svn.multipleFolders.enabled": {
          "type": "boolean",
          "description": "Allow to find subfolders using SVN",
          "default": false
        },
        "svn.multipleFolders.depth": {
          "type": "number",
          "minimum": 0,
          "description": "Maximum depth to find subfolders using SVN",
          "default": 4
        },
        "svn.multipleFolders.ignore": {
          "type": "array",
          "description": "Folders to ignore using SVN",
          "default": [
            "**/.git",
            "**/.hg",
            "**/vendor",
            "**/node_modules"
          ]
        },
        "svn.sourceControl.ignoreOnCommit": {
          "type": "array",
          "description": "Changelists to ignore on commit",
          "default": [
            "ignore-on-commit"
          ]
        },
        "svn.sourceControl.ignoreOnStatusCount": {
          "type": "array",
          "description": "Changelists to ignore on status count",
          "default": [
            "ignore-on-commit"
          ]
        },
        "svn.detectExternals": {
          "type": "boolean",
          "default": true,
          "description": "Controls whether to automatically detect svn externals."
        },
        "svn.detectIgnored": {
          "type": "boolean",
          "default": true,
          "description": "Controls whether to automatically detect svn on ignored folders."
        },
        "svn.sourceControl.combineExternalIfSameServer": {
          "type": "boolean",
          "default": false,
          "description": "Combine the svn external in the main if is from the same server."
        },
        "svn.sourceControl.countUnversioned": {
          "type": "boolean",
          "description": "Allow to count unversioned files in status count",
          "default": true
        },
        "svn.log.length": {
          "type": "number",
          "minimum": 1,
          "description": "Number of commit messages to log",
          "default": 50
        },
        "svn.log.useMergeInfo": {
          "type": "string",
          "enum": [
            "both",
            "file",
            "neither"
          ],
          "description": "Use mergeinfo (-g) in log commands for both repository and file history, only file history or neither",
          "default": "neither"
        },
        "svn.blame.useMergeInfo": {
          "type": "boolean",
          "description": "Use mergeinfo (-g) in blame commands",
          "default": false
        },
        "svn.showOutput": {
          "type": "boolean",
          "description": "Show the output window when the extension starts",
          "default": false
        },
        "svn.conflicts.autoResolve": {
          "type": "boolean",
          "description": "Set file to status resolved after fix conflictss",
          "default": false
        },
        "svn.update.ignoreExternals": {
          "type": "boolean",
          "description": "Set to ignore externals definitions on update (add --ignore-externals)",
          "default": true
        },
        "svn.delete.actionForDeletedFiles": {
          "type": "string",
          "enum": [
            "none",
            "prompt",
            "remove"
          ],
          "description": "When a file is deleted, what SVN should do? `none` - Do nothing, `prompt` - Ask the action, `remove` - automatically remove from SVN",
          "default": "prompt"
        },
        "svn.delete.ignoredRulesForDeletedFiles": {
          "type": "array",
          "items": {
            "type": "string"
          },
          "description": "Ignored files/rules for `svn.delete.actionForDeletedFiles`(Ex.: file.txt or **/*.txt)",
          "default": []
        },
        "svn.default.encoding": {
          "type": [
            "string",
            "null"
          ],
          "description": "Encoding of svn output if the output is not utf-8. When this parameter is null, the encoding is automatically detected. Example: 'windows-1252'.",
          "default": null
        },
        "svn.showUpdateMessage": {
          "type": "boolean",
          "description": "Show the update message when update is run",
          "default": true
        },
        "svn.remoteChanges.checkFrequency": {
          "type": "number",
          "description": "Set the interval in seconds to check changed files on remote repository and show in statusbar. 0 to disable",
          "default": 300
        },
        "svn.sourceControl.hideUnversioned": {
          "type": "boolean",
          "description": "Hide unversioned files in Source Control UI",
          "default": false
        },
        "svn.refresh.remoteChanges": {
          "type": "boolean",
          "description": "Refresh remote changes on refresh command",
          "default": false
        },
        "svn.sourceControl.changesLeftClick": {
          "type": "string",
          "enum": [
            "open",
            "open diff"
          ],
          "description": "Set left click functionality on changes resource state",
          "default": "open diff"
        },
        "svn.gravatars.enabled": {
          "type": "boolean",
          "description": "Use garavatar icons in log viewers",
          "default": true
        }
      }
    }
  }
}<|MERGE_RESOLUTION|>--- conflicted
+++ resolved
@@ -49,11 +49,7 @@
     "watch:css": "npm run build:css -- -w"
   },
   "dependencies": {
-<<<<<<< HEAD
     "date-fns": "1.30.1",
-    "is-utf8": "^0.2.1",
-=======
->>>>>>> 7da839e4
     "minimatch": "^3.0.4",
     "original-fs": "^1.0.0",
     "semver": "^6.0.0",
@@ -438,11 +434,6 @@
         "category": "SVN"
       },
       {
-<<<<<<< HEAD
-        "command": "svn.showBlame",
-        "title": "Show blame of current file",
-        "category": "SVN"
-=======
         "command": "svn.pickCommitMessage",
         "title": "Pick a previous commit message",
         "category": "SVN",
@@ -450,7 +441,6 @@
           "light": "icons/light/icon-history.svg",
           "dark": "icons/dark/icon-history.svg"
         }
->>>>>>> 7da839e4
       }
     ],
     "menus": {
